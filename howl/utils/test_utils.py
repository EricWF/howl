--- conflicted
+++ resolved
@@ -12,12 +12,8 @@
 from howl.data.common.phone import PhonePhrase, PronunciationDictionary
 from howl.data.common.tokenizer import TokenType
 from howl.data.dataset.dataset import AudioDataset
-<<<<<<< HEAD
-from howl.utils import audio_utils, logging_utils, random_utils
-=======
 from howl.settings import SETTINGS
 from howl.utils import audio_utils, random_utils
->>>>>>> fe31433e
 from howl.utils.audio_utils import silent_load
 from howl.utils.logger import Logger
 
@@ -33,9 +29,6 @@
     def setUp(self):
         """Global test initialization"""
         random_utils.set_random_seed()
-<<<<<<< HEAD
-        self.logger = logging_utils.setup_logger(self.__class__.__name__)
-=======
 
         # to be dropped once every file is using Logger directly
         Logger.init_logger_if_missing()
@@ -44,7 +37,6 @@
         # reset all the settings
         SETTINGS.reset()
 
->>>>>>> fe31433e
         self._setup()
 
     def _setup(self):
